//! This crate provides a preprocessor for the domain block, which is used to construct
//! domain extrinsics from the consensus block.
//!
//! The workflow is as follows:
//! 1. Extract domain-specific bundles from the consensus block.
//! 2. Compile the domain bundles into a list of extrinsics.
//! 3. Shuffle the extrisnics using the seed from the consensus chain.
//! 4. Filter out the invalid xdm extrinsics.
//! 5. Push back the potential new domain runtime extrisnic.

#![warn(rust_2018_idioms)]

pub mod inherents;
pub mod runtime_api;
pub mod runtime_api_full;
pub mod runtime_api_light;
pub mod xdm_verifier;

use crate::inherents::has_runtime_upgrade;
use crate::runtime_api::{SetCodeConstructor, SignerExtractor, StateRootExtractor};
use crate::xdm_verifier::is_valid_xdm;
use codec::{Decode, Encode};
use domain_runtime_primitives::opaque::AccountId;
use domain_runtime_primitives::DomainCoreApi;
use runtime_api::TimestampExtrinsicConstructor;
use sc_client_api::BlockBackend;
use sp_api::{HashT, ProvideRuntimeApi};
use sp_blockchain::HeaderBackend;
use sp_domains::verification::deduplicate_and_shuffle_extrinsics;
use sp_domains::{
    DomainId, DomainsApi, ExecutionReceipt, InboxedBundle, InvalidBundleType, OpaqueBundle,
    OpaqueBundles, ReceiptValidity,
};
use sp_messenger::MessengerApi;
use sp_runtime::traits::{BlakeTwo256, Block as BlockT, NumberFor};
use std::collections::VecDeque;
use std::marker::PhantomData;
use std::sync::Arc;
use subspace_core_primitives::{Randomness, U256};
use subspace_runtime_primitives::Balance;

type DomainBlockElements<CBlock> = (Vec<<CBlock as BlockT>::Extrinsic>, Randomness);

enum BundleValidity<Extrinsic> {
    Valid(Vec<Extrinsic>),
    Invalid(InvalidBundleType),
}

/// Extracts the raw materials for building a new domain block from the primary block.
fn prepare_domain_block_elements<Block, CBlock, CClient>(
    consensus_client: &CClient,
    block_hash: CBlock::Hash,
) -> sp_blockchain::Result<DomainBlockElements<CBlock>>
where
    Block: BlockT,
    CBlock: BlockT,
    CClient: HeaderBackend<CBlock> + BlockBackend<CBlock> + ProvideRuntimeApi<CBlock> + Send + Sync,
    CClient::Api: DomainsApi<CBlock, NumberFor<Block>, Block::Hash>,
{
    let extrinsics = consensus_client.block_body(block_hash)?.ok_or_else(|| {
        sp_blockchain::Error::Backend(format!("BlockBody of {block_hash:?} unavailable"))
    })?;

    let shuffling_seed = consensus_client
        .runtime_api()
        .extrinsics_shuffling_seed(block_hash)?;

    Ok((extrinsics, shuffling_seed))
}

pub struct PreprocessResult<Block: BlockT> {
    pub extrinsics: VecDeque<Block::Extrinsic>,
    pub bundles: Vec<InboxedBundle>,
}

pub struct DomainBlockPreprocessor<Block, CBlock, Client, CClient, RuntimeApi, ReceiptValidator> {
    domain_id: DomainId,
    client: Arc<Client>,
    consensus_client: Arc<CClient>,
    runtime_api: RuntimeApi,
    receipt_validator: ReceiptValidator,
    _phantom_data: PhantomData<(Block, CBlock)>,
}

impl<Block, CBlock, Client, CClient, RuntimeApi: Clone, ReceiptValidator: Clone> Clone
    for DomainBlockPreprocessor<Block, CBlock, Client, CClient, RuntimeApi, ReceiptValidator>
{
    fn clone(&self) -> Self {
        Self {
            domain_id: self.domain_id,
            client: self.client.clone(),
            consensus_client: self.consensus_client.clone(),
            runtime_api: self.runtime_api.clone(),
            receipt_validator: self.receipt_validator.clone(),
            _phantom_data: self._phantom_data,
        }
    }
}

pub trait ValidateReceipt<Block, CBlock>
where
    Block: BlockT,
    CBlock: BlockT,
{
    fn validate_receipt(
        &self,
        receipt: &ExecutionReceipt<
            NumberFor<CBlock>,
            CBlock::Hash,
            NumberFor<Block>,
            Block::Hash,
            Balance,
        >,
    ) -> sp_blockchain::Result<ReceiptValidity>;
}

impl<Block, CBlock, Client, CClient, RuntimeApi, ReceiptValidator>
    DomainBlockPreprocessor<Block, CBlock, Client, CClient, RuntimeApi, ReceiptValidator>
where
    Block: BlockT,
    CBlock: BlockT,
    CBlock::Hash: From<Block::Hash>,
    NumberFor<CBlock>: From<NumberFor<Block>>,
    RuntimeApi: SignerExtractor<Block>
        + StateRootExtractor<Block>
        + SetCodeConstructor<Block>
<<<<<<< HEAD
        + TimestampExtrinsicConstructor<Block>,
    Client: ProvideRuntimeApi<Block> + 'static,
=======
        + InherentExtrinsicConstructor<Block>,
    Client: HeaderBackend<Block> + ProvideRuntimeApi<Block> + 'static,
>>>>>>> 5d06efec
    Client::Api: DomainCoreApi<Block>,
    CClient: HeaderBackend<CBlock>
        + BlockBackend<CBlock>
        + ProvideRuntimeApi<CBlock>
        + Send
        + Sync
        + 'static,
    CClient::Api:
        DomainsApi<CBlock, NumberFor<Block>, Block::Hash> + MessengerApi<CBlock, NumberFor<CBlock>>,
    ReceiptValidator: ValidateReceipt<Block, CBlock>,
{
    pub fn new(
        domain_id: DomainId,
        client: Arc<Client>,
        consensus_client: Arc<CClient>,
        runtime_api: RuntimeApi,
        receipt_validator: ReceiptValidator,
    ) -> Self {
        Self {
            domain_id,
            client,
            consensus_client,
            runtime_api,
            receipt_validator,
            _phantom_data: Default::default(),
        }
    }

    pub fn preprocess_consensus_block(
        &self,
        consensus_block_hash: CBlock::Hash,
        domain_hash: Block::Hash,
    ) -> sp_blockchain::Result<Option<PreprocessResult<Block>>> {
        let (primary_extrinsics, shuffling_seed) = prepare_domain_block_elements::<Block, CBlock, _>(
            &*self.consensus_client,
            consensus_block_hash,
        )?;

        let bundles = self
            .consensus_client
            .runtime_api()
            .extract_successful_bundles(consensus_block_hash, self.domain_id, primary_extrinsics)?;

        if bundles.is_empty()
            && !has_runtime_upgrade::<_, _, Block>(
                &self.consensus_client,
                consensus_block_hash,
                self.domain_id,
            )?
        {
            return Ok(None);
        }

        let tx_range = self
            .consensus_client
            .runtime_api()
            .domain_tx_range(consensus_block_hash, self.domain_id)?;

        let (inboxed_bundles, extrinsics) =
            self.compile_bundles_to_extrinsics(bundles, tx_range, domain_hash)?;

        let extrinsics = deduplicate_and_shuffle_extrinsics::<<Block as BlockT>::Extrinsic>(
            extrinsics,
            shuffling_seed,
        );

        Ok(Some(PreprocessResult {
            extrinsics,
            bundles: inboxed_bundles,
        }))
    }

    /// Filter out the invalid bundles first and then convert the remaining valid ones to
    /// a list of extrinsics.
    #[allow(clippy::type_complexity)]
    fn compile_bundles_to_extrinsics(
        &self,
        bundles: OpaqueBundles<CBlock, NumberFor<Block>, Block::Hash, Balance>,
        tx_range: U256,
        at: Block::Hash,
    ) -> sp_blockchain::Result<(
        Vec<InboxedBundle>,
        Vec<(Option<AccountId>, Block::Extrinsic)>,
    )> {
        let mut inboxed_bundles = Vec::with_capacity(bundles.len());
        let mut valid_extrinsics = Vec::new();

        for bundle in bundles {
            let extrinsic_root = bundle.extrinsics_root();
            match self.check_bundle_validity(&bundle, &tx_range, at)? {
                BundleValidity::Valid(extrinsics) => {
                    let extrinsics: Vec<_> = match self.runtime_api.extract_signer(at, extrinsics) {
                        Ok(res) => res,
                        Err(e) => {
                            tracing::error!(error = ?e, "Error at calling runtime api: extract_signer");
                            return Err(e.into());
                        }
                    };
                    let bundle_digest: Vec<_> = extrinsics
                        .iter()
                        .map(|(signer, tx)| (signer.clone(), BlakeTwo256::hash_of(tx)))
                        .collect();
                    inboxed_bundles.push(InboxedBundle::valid(
                        BlakeTwo256::hash_of(&bundle_digest),
                        extrinsic_root,
                    ));
                    valid_extrinsics.extend(extrinsics);
                }
                BundleValidity::Invalid(invalid_bundle_type) => {
                    inboxed_bundles
                        .push(InboxedBundle::invalid(invalid_bundle_type, extrinsic_root));
                }
            }
        }

        Ok((inboxed_bundles, valid_extrinsics))
    }

    fn check_bundle_validity(
        &self,
        bundle: &OpaqueBundle<
            NumberFor<CBlock>,
            CBlock::Hash,
            NumberFor<Block>,
            Block::Hash,
            Balance,
        >,
        tx_range: &U256,
        at: Block::Hash,
    ) -> sp_blockchain::Result<BundleValidity<Block::Extrinsic>> {
        let bundle_vrf_hash =
            U256::from_be_bytes(bundle.sealed_header.header.proof_of_election.vrf_hash());

        let mut extrinsics = Vec::with_capacity(bundle.extrinsics.len());

        let domain_block_number = self
            .client
            .number(at)?
            .ok_or(sp_blockchain::Error::MissingHeader(at.to_string()))?;

        // Check the validity of each extrinsic
        //
        // NOTE: for each extrinsic the checking order must follow `InvalidBundleType::checking_order`
        let runtime_api = self.client.runtime_api();
        for (index, opaque_extrinsic) in bundle.extrinsics.iter().enumerate() {
            let Ok(extrinsic) =
                <<Block as BlockT>::Extrinsic>::decode(&mut opaque_extrinsic.encode().as_slice())
            else {
                tracing::error!(
                    ?opaque_extrinsic,
                    "Undecodable extrinsic in bundle({})",
                    bundle.hash()
                );
                return Ok(BundleValidity::Invalid(InvalidBundleType::UndecodableTx(
                    index as u32,
                )));
            };

            let is_within_tx_range =
                runtime_api.is_within_tx_range(at, &extrinsic, &bundle_vrf_hash, tx_range)?;

            if !is_within_tx_range {
                // TODO: Generate a fraud proof for this invalid bundle
                return Ok(BundleValidity::Invalid(InvalidBundleType::OutOfRangeTx(
                    index as u32,
                )));
            }

<<<<<<< HEAD
            // TODO: the `check_transaction_validity` is unimplemented
            let is_legal_tx = runtime_api
                .check_transaction_validity(at, &extrinsic, at)?
=======
            let is_legal_tx = self
                .client
                .runtime_api()
                .check_transaction_validity(at, &extrinsic, domain_block_number, at)?
>>>>>>> 5d06efec
                .is_ok();

            if !is_legal_tx {
                // TODO: Generate a fraud proof for this invalid bundle
                return Ok(BundleValidity::Invalid(InvalidBundleType::IllegalTx(
                    index as u32,
                )));
            }

            // Check if this extrinsic is an inherent extrinsic.
            // If so, this is an invalid bundle since these extrinsics should not be included in the
            // bundle. Extrinsic is always decodable due to the check above.
            let is_inherent_extrinsic = runtime_api
                .is_inherent_extrinsic(at, extrinsic.encode())?
                .unwrap_or(true);

            if is_inherent_extrinsic {
                return Ok(BundleValidity::Invalid(
                    InvalidBundleType::InherentExtrinsic(index as u32),
                ));
            }

            // TODO: the behavior is changed, as before invalid XDM will be dropped silently,
            // and the other extrinsic of the bundle will be continue processed, now the whole
            // bundle is considered as invalid and excluded from further processing.
            if !is_valid_xdm::<CClient, CBlock, Block, _>(
                &self.consensus_client,
                at,
                &self.runtime_api,
                &extrinsic,
            )? {
                // TODO: Generate a fraud proof for this invalid bundle
                return Ok(BundleValidity::Invalid(InvalidBundleType::InvalidXDM(
                    index as u32,
                )));
            }

            extrinsics.push(extrinsic);
        }

        Ok(BundleValidity::Valid(extrinsics))
    }
}

#[cfg(test)]
mod tests {
    use sp_domains::verification::shuffle_extrinsics;
    use sp_keyring::sr25519::Keyring;
    use sp_runtime::traits::{BlakeTwo256, Hash as HashT};
    use subspace_core_primitives::Randomness;

    #[test]
    fn shuffle_extrinsics_should_work() {
        let alice = Keyring::Alice.to_account_id();
        let bob = Keyring::Bob.to_account_id();
        let charlie = Keyring::Charlie.to_account_id();

        let extrinsics = vec![
            (Some(alice.clone()), 10),
            (None, 100),
            (Some(bob.clone()), 1),
            (Some(bob), 2),
            (Some(charlie.clone()), 30),
            (Some(alice.clone()), 11),
            (Some(charlie), 31),
            (None, 101),
            (None, 102),
            (Some(alice), 12),
        ];

        let dummy_seed = Randomness::from(BlakeTwo256::hash_of(&[1u8; 64]).to_fixed_bytes());
        let shuffled_extrinsics = shuffle_extrinsics(extrinsics, dummy_seed);

        assert_eq!(
            shuffled_extrinsics,
            vec![100, 30, 10, 1, 11, 101, 31, 12, 102, 2]
        );
    }
}<|MERGE_RESOLUTION|>--- conflicted
+++ resolved
@@ -124,13 +124,8 @@
     RuntimeApi: SignerExtractor<Block>
         + StateRootExtractor<Block>
         + SetCodeConstructor<Block>
-<<<<<<< HEAD
         + TimestampExtrinsicConstructor<Block>,
-    Client: ProvideRuntimeApi<Block> + 'static,
-=======
-        + InherentExtrinsicConstructor<Block>,
     Client: HeaderBackend<Block> + ProvideRuntimeApi<Block> + 'static,
->>>>>>> 5d06efec
     Client::Api: DomainCoreApi<Block>,
     CClient: HeaderBackend<CBlock>
         + BlockBackend<CBlock>
@@ -299,16 +294,10 @@
                 )));
             }
 
-<<<<<<< HEAD
-            // TODO: the `check_transaction_validity` is unimplemented
-            let is_legal_tx = runtime_api
-                .check_transaction_validity(at, &extrinsic, at)?
-=======
             let is_legal_tx = self
                 .client
                 .runtime_api()
                 .check_transaction_validity(at, &extrinsic, domain_block_number, at)?
->>>>>>> 5d06efec
                 .is_ok();
 
             if !is_legal_tx {
