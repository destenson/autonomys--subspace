--- conflicted
+++ resolved
@@ -119,28 +119,16 @@
         >,
     >;
 
-<<<<<<< HEAD
 type FraudProofVerifier<PBlock, PClient, RuntimeApi, Executor> =
     subspace_fraud_proof::ProofVerifier<
         Block,
         PBlock,
         PClient,
-        TFullBackend<PBlock>,
         NativeElseWasmExecutor<Executor>,
         SpawnTaskHandle,
         Hash,
         subspace_fraud_proof::PreStateRootVerifier<FullClient<RuntimeApi, Executor>, Block>,
     >;
-=======
-type FraudProofVerifier<PBlock, PClient, Executor> = subspace_fraud_proof::ProofVerifier<
-    Block,
-    PBlock,
-    PClient,
-    NativeElseWasmExecutor<Executor>,
-    SpawnTaskHandle,
-    Hash,
->;
->>>>>>> 949163a0
 
 /// Constructs a partial system domain node.
 #[allow(clippy::type_complexity)]
