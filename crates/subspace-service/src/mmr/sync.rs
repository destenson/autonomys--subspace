--- conflicted
+++ resolved
@@ -227,10 +227,7 @@
 
                             starting_position += 1;
 
-<<<<<<< HEAD
-=======
                             // Did we collect all the necessary data from the last response?
->>>>>>> 62cc37a6
                             if u64::from(*position) >= target_position {
                                 debug!(%target_position, "MMR-sync: target position reached.");
                                 break 'data;
