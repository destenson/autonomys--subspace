--- conflicted
+++ resolved
@@ -908,7 +908,6 @@
 
     if let Some(offchain_storage) = backend.offchain_storage() {
         // Allow both outgoing and incoming requests.
-<<<<<<< HEAD
         let (handler, protocol_config) =
             MmrRequestHandler::new::<NetworkWorker<Block, <Block as BlockT>::Hash>>(
                 &config.base.protocol_id(),
@@ -917,15 +916,6 @@
                 num_peer_hint,
                 offchain_storage,
             );
-=======
-        let (handler, protocol_config) = MmrRequestHandler::new::<NetworkWorker<_, _>>(
-            &protocol_id,
-            fork_id,
-            client.clone(),
-            num_peer_hint,
-            offchain_storage,
-        );
->>>>>>> 62cc37a6
         task_manager
             .spawn_handle()
             .spawn("mmr-request-handler", Some("networking"), handler.run());
@@ -1086,12 +1076,9 @@
         sync_service.clone(),
         network_service_handle,
         subspace_link.erasure_coding().clone(),
-<<<<<<< HEAD
         consensus_snap_sync_target_block_receiver,
-=======
         backend.offchain_storage(),
         network_service.clone(),
->>>>>>> 62cc37a6
     );
 
     let (observer, worker) = sync_from_dsn::create_observer_and_worker(
